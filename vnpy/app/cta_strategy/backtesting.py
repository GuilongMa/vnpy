from collections import defaultdict
from datetime import date, datetime
from typing import Callable

import matplotlib.pyplot as plt
<<<<<<< HEAD
import seaborn as sns
=======
import numpy as np
>>>>>>> 901664c1
from pandas import DataFrame

from vnpy.trader.constant import Direction, Exchange, Interval, Status
from vnpy.trader.database import DbBarData, DbTickData
from vnpy.trader.object import OrderData, TradeData
from .base import (
    BacktestingMode,
    CtaOrderType,
    EngineType,
    ORDER_CTA2VT,
    STOPORDER_PREFIX,
    StopOrder,
<<<<<<< HEAD
    BacktestingMode,
    ORDER_CTA2VT,
=======
    StopOrderStatus,
>>>>>>> 901664c1
)
from .template import CtaTemplate

sns.set_style("whitegrid")


class BacktestingEngine:
    """"""

    engine_type = EngineType.BACKTESTING
    gateway_name = "BACKTESTING"

    def __init__(self):
        """"""
        self.vt_symbol = ""
        self.symbol = ""
        self.exchange = None
        self.start = None
        self.end = None
        self.rate = 0
        self.slippage = 0
        self.size = 1
        self.pricetick = 0
        self.capital = 1_000_000
        self.mode = BacktestingMode.BAR

        self.strategy = None
        self.tick = None
        self.bar = None
        self.datetime = None

        self.interval = None
        self.days = 0
        self.callback = None
        self.history_data = []

        self.stop_order_count = 0
        self.stop_orders = {}
        self.active_stop_orders = {}

        self.limit_order_count = 0
        self.limit_orders = {}
        self.active_limit_orders = {}

        self.trade_count = 0
        self.trades = {}

        self.logs = []

        self.daily_results = {}
        self.daily_df = None

    def clear_data(self):
        """
        Clear all data of last backtesting.
        """
        self.strategy = None
        self.tick = None
        self.bar = None
        self.datetime = None

        self.stop_order_count = 0
        self.stop_orders.clear()
        self.active_stop_orders.clear()

        self.limit_order_count = 0
        self.limit_orders.clear()
        self.active_limit_orders.clear()

        self.trade_count = 0
        self.trades.clear()

        self.logs.clear()
        self.daily_results.clear()

    def set_parameters(
        self,
        vt_symbol: str,
<<<<<<< HEAD
        interval: Interval,
        start: datetime,
        rate: float,
        slippage: float,
=======
        interval: Interval,  # 1
        start: datetime,  # 2
        rate: float,  # 3
        slippage: float,  # 4
>>>>>>> 901664c1
        size: float,
        pricetick: float,
        capital: int = 0,
        end: datetime = None,
        mode: BacktestingMode = None,
    ):
        """"""
        self.mode = mode  # 1
        self.vt_symbol = vt_symbol  # 2
        self.rate = rate  # 3
        self.slippage = slippage  # 4
        self.size = size  #
        self.pricetick = pricetick  #

        self.symbol, exchange_str = self.vt_symbol.split(".")
        self.exchange = Exchange(exchange_str)

        if capital:
            self.capital = capital

        if mode:
            self.mode = mode

    def add_strategy(self, strategy_class: type, setting: dict):
        """"""
        self.strategy = strategy_class(
            self, strategy_class.__name__, self.vt_symbol, setting
        )

    def load_data(self):
        """"""
        self.output("开始加载历史数据")

        if self.mode == BacktestingMode.BAR:
            s = (
                DbBarData.select()
                .where(
                    (DbBarData.vt_symbol == self.vt_symbol)
                    & (DbBarData.interval == self.interval)
                    & (DbBarData.datetime >= self.start)
                    & (DbBarData.datetime <= self.end)
                )
                .order_by(DbBarData.datetime)
            )
        else:
            s = (
                DbTickData.select()
                .where(
                    (DbTickData.vt_symbol == self.vt_symbol)
                    & (DbTickData.datetime >= self.start)
                    & (DbTickData.datetime <= self.end)
                )
                .order_by(DbTickData.datetime)
            )

        self.history_data = list(s)

        self.output("历史数据加载完成")

    def run_backtesting(self):
        """"""
        if self.mode == BacktestingMode.BAR:
            func = self.new_bar
        else:
            func = self.new_tick

        self.strategy.on_init()

        # Use the first [days] of history data for initializing strategy
        day_count = 0
        for ix, data in enumerate(self.history_data):
            if self.datetime and data.datetime.day != self.datetime.day:
                day_count += 1
                if day_count >= self.days:
                    break

            self.datetime = data.datetime
            self.callback(data)

        self.strategy.inited = True
        self.output("策略初始化完成")

        self.strategy.on_start()
        self.strategy.trading = True
        self.output("开始回放历史数据")

        # Use the rest of history data for running backtesting
        for data in self.history_data[ix:]:
            func(data)

        self.output("历史数据回放结束")

    def calculate_result(self):
        """"""
        self.output("开始计算逐日盯市盈亏")

        if not self.trades:
            self.output("成交记录为空，无法计算")
            return

        # Add trade data into daily reuslt.
        for trade in self.trades.values():
            d = trade.datetime.date()
            daily_result = self.daily_results[d]
            d.add_trade(trade)

        # Calculate daily result by iteration.
        pre_close = 0
        start_pos = 0

        for daily_result in self.daily_results.values():
            daily_result.calculate_pnl(
                pre_close, start_pos, self.size, self.rate, self.slippage
            )

            pre_close = daily_result.close_price
            start_pos = daily_result.end_pos

        # Generate dataframe
        results = defaultdict(list)

        for daily_result in self.daily_results.values():
            for key, value in daily_result.__dict__.items():
                results[key] = value

        self.daily_df = DataFrame.from_dict(results).set_index("date")

        self.output("逐日盯市盈亏计算完成")
        return self.daily_df

    def calculate_statistics(self, df: DataFrame = None):
        """"""
        self.output("开始计算策略统计指标")

        if not df:
            df = self.daily_df

        # Calculate balance related time series data
        df["balance"] = df["net_pnl"].cumsum() + self.capital
<<<<<<< HEAD
        df["return"] = (np.log(df["balance"] - np.log(df["balance"].shift(1)))).fillna(
            0
        )
        df["highlevel"] = (
            df["balance"].rolling(min_periods=1, window=len(df), center=False).max()
=======
        df["return"] = np.log(
            df["balance"] - np.log(df["balance"].shift(1))
        ).fillna(0)
        df["highlevel"] = (
            df["balance"]
            .rolling(min_periods=1, window=len(df), center=False)
            .max()
>>>>>>> 901664c1
        )
        df["drawdown"] = df["balance"] - df["highlevel"]
        df["ddpercent"] = df["drawdown"] / df["highlevel"] * 100

        # Calculate statistics value
        start_date = df.index[0]
        end_date = df.index[-1]

        total_days = len(df)
        profit_days = len(df[df["netPnl"] > 0])
        loss_days = len(df[df["netPnl"] < 0])

        end_balance = df["balance"].iloc[-1]
        max_drawdown = df["drawdown"].min()
        max_ddpercent = df["ddpercent"].min()

        total_net_pnl = df["net_pnl"].sum()
        daily_net_pnl = total_net_pnl / total_days

        total_commission = df["commission"].sum()
        daily_commission = total_commission / total_days

        total_slippage = df["slippage"].sum()
        daily_slippage = total_slippage / total_days

        total_turnover = df["turnover"].sum()
        daily_turnover = total_turnover / total_days

        total_trade_count = df["trade_count"].sum()
        daily_trade_count = total_trade_count / total_days

        total_return = (end_balance / self.capital - 1) * 100
        annual_return = total_return / total_days * 240
        daily_return = df["return"].mean() * 100
        return_std = df["return"].std() * 100

        if return_std:
            sharpe_ratio = daily_return / return_std * np.sqrt(240)
        else:
            sharpe_ratio = 0

        # Output
        # 输出统计结果
        self.output("-" * 30)
        self.output(f"首个交易日：\t{start_date}")
        self.output(f"最后交易日：\t{end_date}")

        self.output(f"总交易日：\t{total_days}")
        self.output(f"盈利交易日：\t{profit_days}")
        self.output(f"亏损交易日：\t{loss_days}")

        self.output(f"起始资金：\t{self.capital:,.2f}")
        self.output(f"结束资金：\t{end_balance:,.2f}")

        self.output(f"总收益率：\t{total_return:,.2f}%")
        self.output(f"年化收益：\t{annual_return:,.2f}%")
        self.output(f"最大回撤: \t{max_drawdown:,.2f}%")
        self.output(f"百分比最大回撤: {max_ddpercent:,.2f}%")

        self.output(f"总盈亏：\t{total_net_pnl:,.2f}%")
        self.output(f"总手续费：\t{total_commission:,.2f}")
        self.output(f"总滑点：\t{total_slippage:,.2f}")
        self.output(f"总成交金额：\t{total_turnover:,.2f}")
        self.output(f"总成交笔数：\t{total_trade_count}")

        self.output(f"日均盈亏：\t{daily_net_pnl:,.2f}")
        self.output(f"日均手续费：\t{daily_commission:,.2f}")
        self.output(f"日均滑点：\t{daily_slippage:,.2f}")
        self.output(f"日均成交金额：\t{daily_turnover:,.2f}")
        self.output(f"日均成交笔数：\t{daily_trade_count}")

        self.output(f"日均收益率：\t{daily_return:,.2f}%")
        self.output(f"收益标准差：\t{return_std:,.2f}%")
        self.output(f"Sharpe Ratio：\t{sharpe_ratio:,.2f}")

        statistics = {
            "start_date": start_date,
            "end_date": end_date,
            "total_days": total_days,
            "profit_days": profit_days,
            "loss_days": loss_days,
            "end_balance": end_balance,
            "max_drawdown": max_drawdown,
            "max_ddpercent": max_ddpercent,
            "total_net_pnl": total_net_pnl,
            "daily_net_pnl": daily_net_pnl,
            "total_commission": total_commission,
            "daily_commission": daily_commission,
            "total_slippage": total_slippage,
            "daily_slippage": daily_slippage,
            "total_turnover": total_turnover,
            "daily_turnover": daily_turnover,
            "total_trade_count": total_trade_count,
            "daily_trade_count": daily_trade_count,
            "total_return": total_return,
            "annual_return": annual_return,
            "daily_return": daily_return,
            "return_std": return_std,
            "sharpe_ratio": sharpe_ratio,
        }

        return statistics

    def show_chart(self, df: DataFrame = None):
        """"""
        if not df:
            df = self.daily_df

<<<<<<< HEAD
        fig = plt.figure(figsize=(10, 16))
=======
        plt.figure(figsize=(10, 16))
>>>>>>> 901664c1

        balance_plot = plt.subplot(4, 1, 1)
        balance_plot.set_title("Balance")
        df["balance"].plot(legend=True)

        drawdown_plot = plt.subplot(4, 1, 2)
        drawdown_plot.set_title("Drawdown")
        drawdown_plot.fill_between(range(len(df)), df["drawdown"].values)

        pnl_plot = plt.subplot(4, 1, 3)
        pnl_plot.set_title("Daily Pnl")
        df["net_pnl"].plot(kind="bar", legend=False, grid=False, xticks=[])

        distribution_plot = plt.subplot(4, 1, 4)
        distribution_plot.set_title("Daily Pnl Distribution")
        df["net_pnl"].hist(bins=50)

        plt.show()

    def update_daily_close(self, price: float):
        """"""
        d = self.datetime.date()

        daily_result = self.daily_results.get(d, None)
        if daily_result:
            daily_result.close_price = price
        else:
            self.daily_results[d] = DailyResult(d, price)

    def new_bar(self, bar: DbBarData):
        """"""
        self.bar = bar
        self.datetime = bar.datetime

        self.cross_limit_order()
        self.cross_stop_order()
        self.strategy.on_bar(bar)

        self.update_daily_close(bar.close_price)

    def new_tick(self, tick: DbTickData):
        """"""
        self.tick = tick
        self.datetime = tick.datetime

        self.cross_limit_order()
        self.cross_stop_order()
        self.strategy.on_tick(tick)

        self.update_daily_close(tick.last_price)

    def cross_limit_order(self):
        """
        Cross limit order with last bar/tick data.
        """
        if self.mode == BacktestingMode.BAR:
            long_cross_price = self.bar.low_price
            short_cross_price = self.bar.high_price
            long_best_price = self.bar.open_price
            short_best_price = self.bar.open_price
        else:
            long_cross_price = self.tick.ask_price_1
            short_cross_price = self.tick.bid_price_1
            long_best_price = long_cross_price
            short_best_price = short_cross_price

        for order in self.active_limit_orders.values():
            # Push order update with status "not traded" (pending).
            if order.status == Status.SUBMITTING:
                order.status = Status.NOTTRADED
                self.strategy.on_order(order)

            # Check whether limit orders can be filled.
            long_cross = (
                order.direction == Direction.LONG
                and order.price >= long_cross_price
                and long_cross_price > 0
            )

            short_cross = (
                order.direction == Direction.SHORT
                and order.price <= short_cross_price
                and short_cross_price > 0
            )

            if not long_cross and not short_cross:
                continue

            # Push order udpate with status "all traded" (filled).
            order.traded = order.volume
            order.status = Status.ALLTRADED
            self.strategy.on_order(order)

            self.active_limit_orders.pop(order.vt_orderid)

            # Push trade update
            self.trade_count += 1

            if long_cross:
                trade_price = min(order.price, long_best_price)
                pos_change = order.volume
            else:
                trade_price = max(order.price, short_best_price)
                pos_change = -order.volume

            trade = TradeData(
                symbol=order.symbol,
                exchange=order.exchange,
                orderid=order.orderid,
                tradeid=str(self.trade_count),
                direction=order.direction,
                offset=order.offset,
                price=trade_price,
                volume=order.volume,
                time=self.datetime.strftime("%H:%M:%S"),
                gateway_name=self.gateway_name,
            )
            trade.datetime = self.datetime

            self.strategy.pos += pos_change
            self.strategy.on_trade(trade)

            self.trades[trade.vt_tradeid] = trade

    def cross_stop_order(self):
        """
        Cross stop order with last bar/tick data.
        """
        if self.mode == BacktestingMode.BAR:
            long_cross_price = self.bar.high_price
            short_cross_price = self.bar.low_price
            long_best_price = self.bar.open_price
            short_best_price = self.bar.open_price
        else:
            long_cross_price = self.tick.last_price
            short_cross_price = self.tick.last_price
            long_best_price = long_cross_price
            short_best_price = short_cross_price

        for stop_order in self.active_stop_orders.values():
            # Check whether stop order can be triggered.
            long_cross = (
                stop_order.direction == Direction.LONG
                and stop_order.price <= long_cross_price
            )

            short_cross = (
                stop_order.direction == Direction.SHORT
                and stop_order.price >= short_cross_price
            )

            if not long_cross and not short_cross:
                continue

            # Create order data.
            self.limit_order_count += 1

            order = OrderData(
                symbol=self.symbol,
                exchange=self.exchange,
                orderid=str(self.limit_order_count),
                direction=stop_order.direction,
                offset=stop_order.offset,
                price=stop_order.price,
                volume=stop_order.volume,
                status=Status.ALLTRADED,
                gateway_name=self.gateway_name,
            )

            self.limit_orders[order.vt_orderid] = order

            # Create trade data.
            if long_cross:
                trade_price = max(stop_order.price, long_best_price)
                pos_change = order.volume
            else:
                trade_price = min(stop_order.price, short_best_price)
                pos_change = -order.volume

            self.trade_count += 1

            trade = TradeData(
                symbol=order.symbol,
                exchange=order.exchange,
                orderid=order.orderid,
                tradeid=str(self.trade_count),
                direction=order.direction,
                offset=order.offset,
                price=trade_price,
                volume=order.volume,
                time=self.datetime.strftime("%H:%M:%S"),
                gateway_name=self.gateway_name,
            )
            trade.datetime = self.datetime

            self.trades[trade.vt_tradeid] = trade

            # Update stop order.
            stop_order.vt_orderid = order.vt_orderid
            stop_order.status = StopOrderStatus.TRIGGERED

            # Push update to strategy.
            self.strategy.on_stop_order(stop_order)
            self.strategy.on_order(order)

            self.strategy.pos += pos_change
            self.strategy.on_trade(trade)

    def load_bar(
        self, vt_symbol: str, days: int, interval: Interval, callback: Callable
    ):
        """"""
        self.days = days
        self.callback = callback

    def load_tick(self, vt_symbol: str, days: int, callback: Callable):
        """"""
        self.days = days
        self.callback = callback

    def send_order(
        self,
        strategy: CtaTemplate,
        order_type: CtaOrderType,
        price: float,
        volume: float,
        stop: bool = False,
    ):
        """"""
        if stop:
            return self.send_stop_order(order_type, price, volume)
        else:
            return self.send_limit_order(order_type, price, volume)

<<<<<<< HEAD
    def send_stop_order(self, order_type: CtaOrderType, price: float, volume: float):
=======
    def send_stop_order(
        self, order_type: CtaOrderType, price: float, volume: float
    ):
>>>>>>> 901664c1
        """"""
        self.stop_order_count += 1

        stop_order = StopOrder(
            vt_symbol=self.vt_symbol,
            order_type=order_type,
            price=price,
            volume=volume,
            stop_orderid=f"{STOPORDER_PREFIX}.{self.stop_order_count}",
            strategy_name=self.strategy.strategy_name,
        )

        self.active_stop_orders[stop_order.stop_orderid] = stop_order
        self.stop_orders[stop_order.stop_orderid] = stop_order

        return stop_order.stop_orderid

<<<<<<< HEAD
    def send_limit_order(self, order_type: CtaOrderType, price: float, volume: float):
=======
    def send_limit_order(
        self, order_type: CtaOrderType, price: float, volume: float
    ):
>>>>>>> 901664c1
        """"""
        self.limit_order_count += 1
        direction, offset = ORDER_CTA2VT[order_type]

        order = OrderData(
            symbol=self.symbol,
            exchange=self.exchange,
            orderid=str(self.limit_order_count),
            direction=direction,
            offset=offset,
            price=price,
            volume=volume,
            status=Status.NOTTRADED,
            gateway_name=self.gateway_name,
        )

        self.active_limit_orders[order.vt_orderid] = order
        self.limit_order_count[order.vt_orderid] = order

        return order.vt_orderid

    def cancel_order(self, vt_orderid: str):
        """
        Cancel order by vt_orderid.
        """
        if vt_orderid.startswith(STOPORDER_PREFIX):
            self.cancel_stop_order(vt_orderid)
        else:
            self.cancel_limit_order(vt_orderid)

    def cancel_stop_order(self, vt_orderid: str):
        """"""
        if vt_orderid not in self.active_stop_orders:
            return
        stop_order = self.active_stop_orders.pop(vt_orderid)

        stop_order.status = StopOrderStatus.CANCELLED
        self.strategy.on_stop_order(stop_order)

    def cancel_limit_order(self, vt_orderid: str):
        """"""
        if vt_orderid not in self.active_limit_orders:
            return
        order = self.active_limit_orders.pop(vt_orderid)

        order.status = Status.CANCELLED
        self.strategy.on_order(order)

    def cancel_all(self, strategy: CtaTemplate):
        """
        Cancel all orders, both limit and stop.
        """
        for vt_orderid in self.active_limit_orders.keys():
            self.cancel_limit_order(vt_orderid)

        for vt_orderid in self.active_stop_orders.keys():
            self.cancel_stop_order(vt_orderid)

    def write_log(self, msg: str, strategy: CtaTemplate = None):
        """
        Write log message.
        """
        msg = f"{self.datetime}\t{msg}"
        self.logs.append(msg)

    def get_engine_type(self):
        """
        Return engine type.
        """
        return self.engine_type

    def put_put_strategy_event(self, strategy: CtaTemplate):
        """
        Put an event to update strategy status.
        """
        pass

    def output(self, msg):
        """
        Output message of backtesting engine.
        """
        print(f"{datetime.now()}\t{msg}")


class DailyResult:
    """"""

    def __init__(self, date: date, close_price: float):
        """"""
        self.date = date
        self.close_price = close_price
        self.pre_close = 0

        self.trades = []
        self.trade_count = 0

        self.start_pos = 0
        self.end_pos = 0

        self.turnover = 0
        self.commission = 0
        self.slippage = 0

        self.trading_pnl = 0
        self.holding_pnl = 0
        self.total_pnl = 0
        self.net_pnl = 0

    def add_trade(self, trade: TradeData):
        """"""
        self.trades.append(trade)

    def calculate_pnl(
        self,
        pre_close: float,
        start_pos: float,
        size: int,
        rate: float,
        slippage: float,
    ):
        """"""
        # Holding pnl is the pnl from holding position at day start
        self.start_pos = self.end_pos = start_pos
<<<<<<< HEAD
        self.holding_pnl = self.start_pos * (self.close_price - self.pre_close) * size
=======
        self.holding_pnl = (
            self.start_pos * (self.close_price - self.pre_close) * size
        )
>>>>>>> 901664c1

        # Trading pnl is the pnl from new trade during the day
        self.trade_count = len(self.trades)

        pos_change = 0
        for trade in self.trades:
            if trade.direction == Direction.LONG:
                pos_change += trade.volume
            else:
                pos_change -= trade.volume
            turnover = trade.price * trade.volume * size

<<<<<<< HEAD
            self.trading_pnl += pos_change * (self.close_price - trade.price) * size
=======
            self.trading_pnl += (
                pos_change * (self.close_price - trade.price) * size
            )
>>>>>>> 901664c1
            self.end_pos += pos_change
            self.turnover += turnover
            self.commission += turnover * rate
            self.slippage += trade.volume * size * slippage

        # Net pnl takes account of commission and slippage cost
        self.total_pnl = self.trading_pnl + self.holding_pnl
        self.net_pnl = self.total_pnl - self.commission - self.slippage


class OptimizationSetting:
    """
    Setting for runnning optimization.
    """

    def __init__(self):
        """"""
        self.params = {}
        self.target = ""

    def add_parameter(
        self, name: str, start: float, end: float = None, step: float = None
    ):
        """"""
        if not end and not step:
            self.params[name] = [start]
            return

        if start >= end:
            print("参数优化起始点必须小于终止点")
            return

        if step <= 0:
            print("参数优化步进必须大于0")
            return

        value = start
        value_list = []

        while value <= end:
            value_list.append(value)
            value += step

        self.params[name] = value_list<|MERGE_RESOLUTION|>--- conflicted
+++ resolved
@@ -3,11 +3,7 @@
 from typing import Callable
 
 import matplotlib.pyplot as plt
-<<<<<<< HEAD
 import seaborn as sns
-=======
-import numpy as np
->>>>>>> 901664c1
 from pandas import DataFrame
 
 from vnpy.trader.constant import Direction, Exchange, Interval, Status
@@ -20,12 +16,9 @@
     ORDER_CTA2VT,
     STOPORDER_PREFIX,
     StopOrder,
-<<<<<<< HEAD
+    StopOrderStatus,
     BacktestingMode,
     ORDER_CTA2VT,
-=======
-    StopOrderStatus,
->>>>>>> 901664c1
 )
 from .template import CtaTemplate
 
@@ -104,17 +97,10 @@
     def set_parameters(
         self,
         vt_symbol: str,
-<<<<<<< HEAD
         interval: Interval,
         start: datetime,
         rate: float,
         slippage: float,
-=======
-        interval: Interval,  # 1
-        start: datetime,  # 2
-        rate: float,  # 3
-        slippage: float,  # 4
->>>>>>> 901664c1
         size: float,
         pricetick: float,
         capital: int = 0,
@@ -254,21 +240,11 @@
 
         # Calculate balance related time series data
         df["balance"] = df["net_pnl"].cumsum() + self.capital
-<<<<<<< HEAD
         df["return"] = (np.log(df["balance"] - np.log(df["balance"].shift(1)))).fillna(
             0
         )
         df["highlevel"] = (
             df["balance"].rolling(min_periods=1, window=len(df), center=False).max()
-=======
-        df["return"] = np.log(
-            df["balance"] - np.log(df["balance"].shift(1))
-        ).fillna(0)
-        df["highlevel"] = (
-            df["balance"]
-            .rolling(min_periods=1, window=len(df), center=False)
-            .max()
->>>>>>> 901664c1
         )
         df["drawdown"] = df["balance"] - df["highlevel"]
         df["ddpercent"] = df["drawdown"] / df["highlevel"] * 100
@@ -377,11 +353,7 @@
         if not df:
             df = self.daily_df
 
-<<<<<<< HEAD
         fig = plt.figure(figsize=(10, 16))
-=======
-        plt.figure(figsize=(10, 16))
->>>>>>> 901664c1
 
         balance_plot = plt.subplot(4, 1, 1)
         balance_plot.set_title("Balance")
@@ -616,13 +588,7 @@
         else:
             return self.send_limit_order(order_type, price, volume)
 
-<<<<<<< HEAD
     def send_stop_order(self, order_type: CtaOrderType, price: float, volume: float):
-=======
-    def send_stop_order(
-        self, order_type: CtaOrderType, price: float, volume: float
-    ):
->>>>>>> 901664c1
         """"""
         self.stop_order_count += 1
 
@@ -640,13 +606,7 @@
 
         return stop_order.stop_orderid
 
-<<<<<<< HEAD
     def send_limit_order(self, order_type: CtaOrderType, price: float, volume: float):
-=======
-    def send_limit_order(
-        self, order_type: CtaOrderType, price: float, volume: float
-    ):
->>>>>>> 901664c1
         """"""
         self.limit_order_count += 1
         direction, offset = ORDER_CTA2VT[order_type]
@@ -770,13 +730,7 @@
         """"""
         # Holding pnl is the pnl from holding position at day start
         self.start_pos = self.end_pos = start_pos
-<<<<<<< HEAD
         self.holding_pnl = self.start_pos * (self.close_price - self.pre_close) * size
-=======
-        self.holding_pnl = (
-            self.start_pos * (self.close_price - self.pre_close) * size
-        )
->>>>>>> 901664c1
 
         # Trading pnl is the pnl from new trade during the day
         self.trade_count = len(self.trades)
@@ -789,13 +743,7 @@
                 pos_change -= trade.volume
             turnover = trade.price * trade.volume * size
 
-<<<<<<< HEAD
             self.trading_pnl += pos_change * (self.close_price - trade.price) * size
-=======
-            self.trading_pnl += (
-                pos_change * (self.close_price - trade.price) * size
-            )
->>>>>>> 901664c1
             self.end_pos += pos_change
             self.turnover += turnover
             self.commission += turnover * rate
